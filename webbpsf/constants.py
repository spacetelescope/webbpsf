--- conflicted
+++ resolved
@@ -244,7 +244,6 @@
 
 JWST_TYPICAL_LOS_JITTER_PER_AXIS = 0.0008 # milliarcseconds jitter, 1 sigma per axis. = approx 1 mas rms radial, typically
 
-<<<<<<< HEAD
 # Alignment information about instrument internal pupil masks (
 INSTRUMENT_PUPIL_MASK_DEFAULT_POSITIONS = {
     'NIRCam_MASKSWB': {'pupil_shift_x': None, 'pupil_shift_y': None, 'pupil_rotation': None},
@@ -256,7 +255,6 @@
     'MIRI_MASKFQPM_F1550C': {'pupil_shift_x': None, 'pupil_shift_y': None, 'pupil_rotation': None},
     'MIRI_MASKLYOT': {'pupil_shift_x': None, 'pupil_shift_y': None, 'pupil_rotation': None},
 }
-=======
 
 # ad hoc, highly simplified models for charge diffusion within detectors
 # These values are PLACEHOLDERS and should be updated based on comparisons with data and ePSFs (ongoing)
@@ -281,5 +279,4 @@
 # How many detector pixels to mask out for the inner "hole" in the cruciform?
 # See Gaspar et al. 2021 for illustrative figures.
 # This is a rough approximation of a detector-position-dependent phenomenon
-MIRI_CRUCIFORM_INNER_RADIUS_PIX = 12
->>>>>>> 794f7c54
+MIRI_CRUCIFORM_INNER_RADIUS_PIX = 12