--- conflicted
+++ resolved
@@ -95,12 +95,8 @@
     """
 
     def __init__(self, name='unnamed OPD', opd=None, opd_index=0, transmission=None,
-<<<<<<< HEAD
                  segment_mask_file=None, npix=1024,
                  **kwargs):
-=======
-                 segment_mask_file=None, npix=1024, **kwargs):
->>>>>>> fa0136b4
         """
         Parameters
         ----------
@@ -120,15 +116,10 @@
             slice of a datacube to load OPD from, if the selected extension contains a datacube.
 
         """
-<<<<<<< HEAD
         self.npix = npix
 
         if segment_mask_file is None:
             segment_mask_file = f'JWpupil_segments_RevW_npix{self.npix}.fits.gz'
-=======
-
-        self.npix = npix
->>>>>>> fa0136b4
 
         if opd is None and transmission is None:
             _log.debug('Neither a pupil mask nor OPD were specified. Using the default JWST pupil.')
@@ -1127,14 +1118,8 @@
     """
 
     def __init__(self, name='Unnamed OPD', opd=None, opd_index=0, transmission=None,
-<<<<<<< HEAD
                  segment_mask_file=None, npix=1024, zero=False, rm_ptt=False,
                  rm_piston=False, v2v3=None, control_point_fieldpoint='nrca3_full'):
-=======
-                 segment_mask_file=None, zero=False, rm_ptt=False,
-                 rm_piston=False, v2v3=None, control_point_fieldpoint='nrca3_full',
-                 npix=1024):
->>>>>>> fa0136b4
         """
         Parameters
         ----------
@@ -1418,14 +1403,9 @@
         """
 
         perturbation = poppy.zernike.opd_from_zernikes(self._global_zernike_coeffs,
-<<<<<<< HEAD
-                                                       npix=1024,
+                                                       npix=self.npix,
                                                        basis=poppy.zernike.zernike_basis_faster,
                                                        outside=0)
-=======
-                                                       npix=self.npix,
-                                                       basis=poppy.zernike.zernike_basis_faster)
->>>>>>> fa0136b4
         # Add perturbation to the opd
         self.opd += perturbation
 
@@ -1550,7 +1530,7 @@
         # NEGATIVE SIGN IN THE ABOVE B/C TELFER'S FIELD ANGLE COORD. SYSTEM IS (X,Y) = (-V2,V3)
         dy = (v2v3[1] - self.ote_control_point[1]).to(u.rad).value
         z_coeffs = self._get_hexike_coeffs_from_smif(dx, dy)
-        perturbation = poppy.zernike.opd_from_zernikes(z_coeffs, npix=1024,
+        perturbation = poppy.zernike.opd_from_zernikes(z_coeffs, npix=self.npix,
                                                        basis=poppy.zernike.hexike_basis_wss, aperture=self.amplitude,
                                                        outside=0)
         if Version(poppy.__version__) < Version('1.0'):
@@ -1565,13 +1545,8 @@
             'Control point: {} ({})'.format(self.control_point_fieldpoint.upper(), self.ote_control_point))
         self.opd_header['HISTORY'] = ('Delta x/y: {} {} (radians))'.format(dx, dy))
 
-<<<<<<< HEAD
         return perturbation * (1e-6 * wfe_sign)
-=======
-            perturbation =  poppy.zernike.opd_from_zernikes(z_coeffs, npix=self.npix,
-                                                            basis=poppy.zernike.hexike_basis_wss,
-                                                            aperture=self.amplitude)
->>>>>>> fa0136b4
+
 
     def _get_field_dependence_nominal_ote(self, v2v3, reference='global',
                                           zern_num=None, legendre_num=None):
