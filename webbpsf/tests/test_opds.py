--- conflicted
+++ resolved
@@ -291,7 +291,6 @@
     assert np.abs(webbpsf.measure_centroid(psf)[0] - webbpsf.measure_centroid(psf_rm_ptt)[0]) > 40, "centroid should shift susbtantially with/without tip/tilt removal"
 
 
-<<<<<<< HEAD
 def test_apply_field_dependence_model():
     ''' Test to make sure the field dependence model is giving sensible output'''
 
@@ -314,7 +313,8 @@
 
     assert(rms1 < 7e-9), "OPDs expected to match didn't, zero field"
     assert(rms2 > 7e-9), "OPDs expected to differ didn't"
-=======
+
+
 def test_get_zernike_coeffs_from_smif():
     """ 
     Test that the OTE SM Influence function returns expected Hexike coefficients.
@@ -361,7 +361,4 @@
     dy = (otelm.v2v3[1] - otelm.ote_ctrl_pt[1]).to(u.rad).value
 
     assert (np.allclose(otelm._get_zernike_coeffs_from_smif(dx, dy)[3:], hexikes, rtol=1e-3))
-    
- 
-    
->>>>>>> 97ab35a5
+    