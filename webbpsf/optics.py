--- conflicted
+++ resolved
@@ -1173,15 +1173,10 @@
 
 
 def _get_initial_pupil_sampling(instrument):
-<<<<<<< HEAD
-    """Utility function to retrieve the sampling of the first plane in some optical system
-    returns npix, pixelscale"""
-=======
     """Utility function to retrieve the sampling of the first plane in some optical system.
 
     Returns: npix, pixelscale
     """
->>>>>>> dbc630fb
     # Determine the pupil sampling of the first aperture in the
     # instrument's optical system
     if isinstance(instrument.pupil, poppy.OpticalElement):
@@ -1200,10 +1195,7 @@
         pixelscale = pupilheader['PUPLSCAL'] * units.meter / units.pixel
     return npix, pixelscale
 
-<<<<<<< HEAD
-=======
-
->>>>>>> dbc630fb
+
 # Field dependent aberration class for JWST instruments
 class WebbFieldDependentAberration(poppy.OpticalElement):
     """ Field dependent aberration generated from Zernikes measured in ISIM CV testing
