from collections import OrderedDict
import itertools
import os

import astropy.convolution
from astropy.io import fits
from astropy.nddata import NDData
import numpy as np


class CreatePSFLibrary:

    # Class variables for NIRCam short vs long wave information:
    nrca_short_filters = ['F070W', 'F090W', 'F115W', 'F140M', 'F150W2', 'F150W', 'F162M', 'F164N', 'F182M', 'F187N',
                          'F200W', 'F210M', 'F212N']
    nrca_long_filters = ['F250M', 'F277W', 'F300M', 'F322W2', 'F323N', 'F335M', 'F356W', 'F360M', 'F405N', 'F410M',
                         'F430M', 'F444W', 'F460M', 'F466N', 'F470N', 'F480M']

    nrca_short_detectors = ['NRCA1', 'NRCA2', 'NRCA3', 'NRCA4', 'NRCB1', 'NRCB2', 'NRCB3', 'NRCB4']
    nrca_long_detectors = ['NRCA5', 'NRCB5']

    def __init__(self, instrument, filter_name, detectors="all", num_psfs=16, psf_location=None,
                 use_detsampled_psf=False, save=True, outdir=None, filename=None, overwrite=True, verbose=True,
                 **kwargs):
        """
        Description
        -----------
        Create a PSF library in the following format:
            For a given instrument, filter, and detector 1 GriddedPSFModel object is produced
            in the form of a 3D array with axes [i, y, x] where i is the PSF position on the
            detector grid and (y,x) is the 2D PSF.

        Parameters
        ----------
        instrument : instance
            The instance of WebbPSF that is calling this class inside the psf_grid
            method.

        filter_name : str
            The name of the filter you want to create a library for. Spelling/
            capitalization must match what WebbPSF expects.

        detectors : str
            Which detector(s) you want to create a library for.

            Can be a string of 1 detector name or the default "all" will run through
            all the detectors in the detector_list attribute of webbpsf.INSTR().
            Spelling/capitalization must match what WebbPSF expects. If detectors="all"
            for NIRCam, only the correct shortwave/longwave detectors will be pulled
            based on the wavelength of the filter.

        num_psfs : int
            The total number of fiducial PSFs to be created and saved in the files. This
            number must be a square number. Default is 16.
            E.g. num_psfs = 16 will create a 4x4 grid of fiducial PSFs.

        psf_location : tuple
            If num_psfs = 1, then this is used to set the (y,x) location of that PSF.
            Default is the center point for the detector.

        use_detsampled_psf : bool
            If True, the grid of PSFs returned will be detector sampled (made by binning
            down the oversampled PSF). If False, the PSFs will be oversampled by the
            factor defined by the oversample/detector_oversample/fft_oversample keywords.
            Default is False.

        save : bool
            True/False boolean if you want to save your file

        outdir : str
            If "save" keyword is set to True, your file will be saved in the
            specified directory. Default of None will save it in the current
            directory

        filename : str
            If "save" keyword is set to True, your file will be saved as
            {filename}_det.fits. Default of None will save it as
            instr_det_filt_fovp#_samp#_npsf#.fits

        overwrite : bool
            True/False boolean to overwrite the output file if it already exists. Default
            is True.

        verbose : bool
            True/False boolean to print status updates. Default is True.

        **kwargs
            This can be used to add any extra arguments to the WebbPSF calc_psf() method
            call.

        Returns
        -------
        Returns a 3D photutils GriddedPSFModel object and/or saves 3D fits HDUlist object.
        1 model/file per instrument, detector, and filter

        Use
        ---
        c = CreatePSFLibrary(instrument, filter_name, detectors, num_psfs, add_distortion,
                             fov_pixels, oversample, save, outdir, filename, overwrite,
                             verbose)
        grid = c.create_files()

        """

        # Before doing anything else, check that we have GriddedPSFModel
        try:
            from photutils import GriddedPSFModel
        except ImportError:
            raise ImportError("This method requires photutils >= 0.6")

        # Pull WebbPSF instance
        self.webb = instrument
        self.instr = instrument.name

        # Set psf_location if not already set
        if psf_location is None:
            psf_location = (int(self.webb._detector_npixels / 2), int(self.webb._detector_npixels / 2))

        # Setting the filter and detector(s)
        if isinstance(filter_name, str):
            self.filter = filter_name
        else:
            raise TypeError("Filter input must be a string with spelling/capitalization matching what WebbPSF expects")

        self.detector_list = self._set_detectors(self.filter, detectors)

        # Set the locations on the detector of the fiducial PSFs
        self.location_list = self._set_psf_locations(num_psfs, psf_location)

        # Set PSF attributes for the 3 kwargs that will be used before the calc_psf() call
        if "add_distortion" in kwargs:
            self.add_distortion = kwargs["add_distortion"]
            if self.webb.name == "WFI":
                del kwargs["add_distortion"]
        else:
            self.add_distortion = True
            kwargs["add_distortion"] = self.add_distortion

        if "oversample" in kwargs:
            self.oversample = kwargs["oversample"]
        elif len({"detector_oversample", "fft_oversample"}.intersection(kwargs.keys())) == 2:
            self.oversample = kwargs["detector_oversample"]
        elif len({"detector_oversample", "fft_oversample"}.intersection(kwargs.keys())) == 1:
            raise ValueError("Must pass either oversample keyword or detector_sample and fft_oversample keywords")
        else:
            self.oversample = 4
            kwargs["oversample"] = self.oversample

        if "fov_pixels" in kwargs:  # fov_pixels overrides fov_arcsec if both set -> same as in calc_psf
            self.fov_pixels = kwargs["fov_pixels"]
        elif "fov_arcsec" in kwargs:
            # From poppy.instrument.get_optical_system() -> line 581
            self.fov_pixels = int(np.round(kwargs["fov_arcsec"] / self.webb.pixelscale))
            if 'parity' in self.webb.options:
                if self.webb.options['parity'].lower() == 'odd' and np.remainder(self.fov_pixels, 2) == 0:
                    self.fov_pixels += 1
                if self.webb.options['parity'].lower() == 'even' and np.remainder(self.fov_pixels, 2) == 1:
                    self.fov_pixels += 1
        else:
            self.fov_pixels = 101
            kwargs["fov_pixels"] = self.fov_pixels

        self.use_detsampled_psf = use_detsampled_psf
        self._kwargs = kwargs

        # Set saving attributes
        self.save = save
        self.overwrite = overwrite
        self.outdir = outdir
        self.filename = filename

        self.verbose = verbose

    def _set_detectors(self, filt, detectors):
        """Get the list of detectors to include in the PSF library files"""

        # Set detector list to loop over
        if detectors == "all":
            if self.instr != "NIRCam":
                det = self.webb.detector_list
            elif self.instr == "NIRCam" and filt in CreatePSFLibrary.nrca_short_filters:
                det = CreatePSFLibrary.nrca_short_detectors
            elif self.instr == "NIRCam" and filt in CreatePSFLibrary.nrca_long_filters:
                det = CreatePSFLibrary.nrca_long_detectors
        elif type(detectors) is str:
            det = detectors.split()
        else:
            raise TypeError("Method of setting detectors is not valid")

        return det

    def _set_psf_locations(self, num_psfs, psf_location):
        """Set the locations on the detector of the fiducial PSFs"""

        self.num_psfs = num_psfs

        if np.sqrt(self.num_psfs).is_integer():
            self.length = int(np.sqrt(self.num_psfs))
        else:
            raise ValueError("You must choose a square number of fiducial PSFs to create (E.g. 9, 16, etc.)")

        # Set the values
        if num_psfs == 1:
            # Want this case to be at the specified location
            location_list = [(psf_location[::-1])]  # tuple of (x,y)
        else:
            max_size = self.webb._detector_npixels - 1
            loc_list = [int(round(num * max_size)) for num in np.linspace(0, 1, self.length, endpoint=True)]
            location_list = list(itertools.product(loc_list, loc_list))  # list of tuples (x,y) (for WebbPSF)

        return location_list

    def create_grid(self):
        """
        For a given instrument, filter, and detector 1 file is produced in the form
        of a 3D array with axes [i, y, x] where i is the PSF position on the detector
        grid and (y,x) is the 2D PSF.

        Returns
        -------
        Returns a list of all the hdulist objects created (each in the form of [i, y, x],
        1 per instrument/filter/ detector). Also saves the library file(s) if requested.

        """

        # Set output mode and extension to use
        if self.use_detsampled_psf is True:
            self.webb.options['output_mode'] = 'Detector sampled image'
            self.oversample = 1
            if self.add_distortion:
                ext = "DET_DIST"
            else:
                ext = "DET_SAMP"
        elif self.use_detsampled_psf is False:
            self.webb.options['output_mode'] = 'Oversampled image'
            if self.add_distortion:
                ext = "OVERDIST"
            else:
                ext = "OVERSAMP"

        # Create kernel to smooth pixel based on oversample
        kernel = astropy.convolution.Box2DKernel(width=self.oversample)

        # For every filter
        if self.verbose is True:
            print("\nRunning instrument: {}, filter: {}".format(self.instr, self.filter))

        # Set filter
        self.webb.filter = self.filter

        # For every detector
        model_list = []
        for k, det in enumerate(self.detector_list):
            if self.verbose is True:
                print("  Running detector: {}".format(det))

            # Create an array to fill ([i, y, x])
            psf_size = self.fov_pixels * self.oversample
            psf_arr = np.empty((self.length**2, psf_size, psf_size))

            self.webb.detector = det

            # For each of the locations on the detector (loc = tuple = (x,y))
            for i, loc in enumerate(self.location_list):
                self.webb.detector_position = loc  # (X,Y) - line 286 in webbpsf_core.py

                if self.verbose is True:
                    print("    Position {}/{}: {} pixels".format(i+1, len(self.location_list), loc))

                # Create PSF
                psf = self.webb.calc_psf(**self._kwargs)

                # Convolve PSF with a square kernel
                psf_conv = astropy.convolution.convolve(psf[ext].data, kernel)

                # Add PSF to 5D array
                psf_arr[i, :, :] = psf_conv

            # Normalize the output PSFs as expected by photutils.GriddedPSFModel:
            #  PSFs should be in surface brightness units, independent of oversampling.
            #  This is diferent than webbpsf/poppy's default in which PSFs usually sum to 1
            #  so the counts/pixel varies based on sampling. Apply the necessary conversion
            #  factor here. See issue #302.
            psf_arr *= self.oversample**2

            # Define meta data
            meta = OrderedDict()

            meta["INSTRUME"] = (self.instr, "Instrument name")
            meta["DETECTOR"] = (det, "Detector name")
            meta["FILTER"] = (self.filter, "Filter name")
            meta["PUPILOPD"] = (psf[ext].header["PUPILOPD"], "Pupil OPD source name")
            meta['OPD_FILE'] = (psf[ext].header["OPD_FILE"], 'Pupil OPD file name')
            meta['OPDSLICE'] = (psf[ext].header["OPDSLICE"], 'Pupil OPD slice number')

            meta["FOVPIXEL"] = (self.fov_pixels, "Field of view in pixels (full array)")
            meta["FOV"] = (psf[ext].header["FOV"], "Field of view in arcsec (full array)")
            meta["OVERSAMP"] = (psf[ext].header["OVERSAMP"], "Oversampling factor for FFTs in computation")
            meta["DET_SAMP"] = (psf[ext].header["DET_SAMP"], "Oversampling factor for MFT to detector plane")
            meta["NWAVES"] = (psf[ext].header["NWAVES"], "Number of wavelengths used in calculation")

            if self.webb.image_mask is not None:
                meta["CORONMSK"] = (self.webb.image_mask, "Image plane mask")
            if self.webb.pupil_mask is not None:
                meta["PUPIL"] = (self.webb.pupil_mask, "Pupil plane mask")

            for h, loc in enumerate(self.location_list):  # these were originally written out in (x,y)
                loc = np.asarray(loc, dtype=float)

                # Even arrays are shifted by 0.5 so they are centered correctly during calc_psf computation
                # But this needs to be expressed correctly in the header
                if self.fov_pixels % 2 == 0:
                    loc += 0.5  # even arrays must be at a half pixel

                meta["DET_YX{}".format(h)] = (str((loc[1], loc[0])),
                                              "The #{} PSF's (y,x) detector pixel position".format(h))

            meta["NUM_PSFS"] = (self.num_psfs, "The total number of fiducial PSFs")

            # Distortion information
            if self.add_distortion:
                meta["DISTORT"] = (psf[ext].header["DISTORT"], "SIAF distortion coefficients applied")
                meta["SIAF_VER"] = (psf[ext].header["SIAF_VER"], "SIAF PRD version used")

                for key in list(psf[ext].header.keys()):
                    if "COEF_" in key:
                        meta[key] = (psf[ext].header[key], "SIAF distortion coefficient for {}".format(key))

                if self.instr in ["NIRCam", "NIRISS", "FGS"]:
                    meta["ROTATION"] = (psf[ext].header["ROTATION"], "PSF rotated to match detector rotation")

                if self.instr is "MIRI":
                    meta["MIR_DIST"] = (psf[ext].header["MIR_DIST"], "MIRI detector scattering applied")
                    meta["KERN_AMP"] = (psf[ext].header["KERN_AMP"],
                                        "Amplitude(A) in kernel function A * exp(-x / B)")
                    meta["KERNFOLD"] = (psf[ext].header["KERNFOLD"],
                                        "e - folding length(B) in kernel func A * exp(-x / B)")

            # Pull values from the last made psf
            meta["WAVELEN"] = (psf[ext].header["WAVELEN"], "Weighted mean wavelength in meters")
            meta["DIFFLMT"] = (psf[ext].header["DIFFLMT"], "Diffraction limit lambda/D in arcsec")
            meta["FFTTYPE"] = (psf[ext].header["FFTTYPE"], "Algorithm for FFTs: numpy or fftw")
            meta["NORMALIZ"] = (psf[ext].header["NORMALIZ"], "PSF normalization method")
            meta["TEL_WFE"] = (psf[ext].header["TEL_WFE"], "[nm] Telescope pupil RMS wavefront error")

            # Copy values for per-segment Zernike {piston, tip, tilt}, if present
            # (these are only present or used in incoherent segment PSF generation with the
            # remove_piston_tip_tilt value set to True):
            if 'S01PISTN' in psf[ext].header:
                # if we have one such keyword, assume we have them for all segments and all types
                for i in range(1,19):
                    for ztype in ('PISTN', 'XTILT', 'YTILT'):
                        mykey = f"S{i:02d}{ztype}"
                        meta[mykey] = (psf[ext].header[mykey], psf[ext].header.comments[mykey])
<<<<<<< HEAD
            
=======

>>>>>>> 24d6385c
            # copy all the jitter-related keys (the exact set of keywords varies based on jitter type)
            for k in psf[ext].header.keys():   # do the rest
                if k.startswith('JITR'):
                    meta[k] = (psf[ext].header[k], psf[ext].header.comments[k])

            meta["DATE"] = (psf[ext].header["DATE"], "Date of calculation")
            meta["AUTHOR"] = (psf[ext].header["AUTHOR"], "username@host for calculation")
            meta["VERSION"] = (psf[ext].header["VERSION"], "WebbPSF software version")
            meta["DATAVERS"] = (psf[ext].header["DATAVERS"], "WebbPSF reference data files version")

            # Create GriddedPSFModel object
            model = self.to_model(psf_arr, meta)

            # Append data/objects to lists as needed
            model_list.append(model)

            if self.save is True:
                self.writeto(psf_arr, meta, det)

        # If only 1 detector, only return that 1 object. Else, return list of objects
        if len(self.detector_list) == 1:
            single_model = model_list[0]
            return single_model
        else:
            return model_list

    @staticmethod
    def to_model(data, meta):
        """
        Create a photutils GriddedPSFModel object from input data and meta information

        Parameters
        ----------
        data : ndarray
            3D numpy array of PSFs at different points across the detector
        meta : dict
            Dictionary containing meta data

        Returns
        -------
        model : GriddedPSFModel
            Photutils object with 3D data array and metadata with specified grid_xypos
            and oversampling keys
        """
        try:
            from photutils import GriddedPSFModel
        except ImportError:
            raise ImportError("This method requires photutils >= 0.6")

        ndd = NDData(data, meta=meta, copy=True)

        ndd.meta['grid_xypos'] = [((float(ndd.meta[key][0].split(',')[1].split(')')[0])),
                                  (float(ndd.meta[key][0].split(',')[0].split('(')[1])))
                                  for key in ndd.meta.keys() if "DET_YX" in key]

        ndd.meta['oversampling'] = meta["OVERSAMP"][0]  # just pull the value
        ndd.meta = {key.lower(): ndd.meta[key] for key in ndd.meta}

        model = GriddedPSFModel(ndd)

        return model

    def writeto(self, data, meta, detector):
        """
        Saves grid of PSFs as a 3D FITS file, 1 file per detector.

        Parameters
        ----------
        data : ndarray
            3D numpy array of PSFs at different points across the detector
        meta : dict
            Dictionary containing meta data
        detector : str
            The name of the detector for which the grid of PSFs was created
        """

        primaryhdu = fits.PrimaryHDU(data)

        # Convert meta dictionary to header
        tuples = [(a, b, c) for (a, (b, c)) in meta.items()]
        primaryhdu.header.extend(tuples)

        # Add extra descriptors for how the file was made
        primaryhdu.header["COMMENT"] = "For a given instrument, filter, and detector 1 file is produced in "
        primaryhdu.header["COMMENT"] = "the form [i, y, x] where i is the PSF position on the detector grid "
        primaryhdu.header["COMMENT"] = "and (y,x) is the 2D PSF. The order of PSFs can be found under the "
        primaryhdu.header["COMMENT"] = "header DET_YX* keywords"

        # Add extra header labels
        primaryhdu.header.insert("INSTRUME", ('', ''))
        primaryhdu.header.insert("INSTRUME", ('COMMENT', '/ PSF Library Information'))

        primaryhdu.header.insert("NORMALIZ", ('', ''))
        primaryhdu.header.insert("NORMALIZ", ('COMMENT', '/ WebbPSF Creation Information'))

        primaryhdu.header.insert("DATAVERS", ('COMMENT', '/ File Description'), after=True)
        primaryhdu.header.insert("DATAVERS", ('', ''), after=True)

        # Combine the header and data
        hdu = fits.HDUList(primaryhdu)

        # Set file information
        if self.filename is None:
            # E.g. filename: nircam_nrca1_f090w_fovp1000_samp4_npsf16.fits
            file = "{}_{}_{}_fovp{}_samp{}_npsf{}.fits".format(self.instr.lower(), detector.lower(),
                                                               self.filter.lower(), self.fov_pixels,
                                                               self.oversample, self.num_psfs)
        else:
            file = self.filename.split(".fits")[0] + "_{}.fits".format(detector.lower())

        if self.outdir is not None:
            file = os.path.join(self.outdir, file)

        if self.verbose is True:
            print("  Saving file: {}".format(file))

        hdu.writeto(file, overwrite=self.overwrite)


def display_psf_grid(grid, zoom_in=True, figsize=(12, 12)):
    """ Display a PSF grid in a pair of lpots

    Shows the NxN grid in NxN subplots, repeated to show
    first the individual PSFs, and then their differences
    from the average PSF.

    At this time, this only visualizes a single GriddedPSFModel object,
    i.e.  covering one detector, not an entire instrument field of view.

    This function returns nothing, but makes some plots.

    Inputs
    -------
    grid : photutils.GriddedPSFModel object
        The grid of PSFs to be displayed.


    """
    import matplotlib
    import matplotlib.pyplot as plt

    tuple_to_int = lambda t: (int(t[0]), int(t[1]))

    def show_grid_helper(grid, data, title="Grid of PSFs", vmax=0, vmin=0, scale='log'):
        npsfs = grid.data.shape[0]
        n = int(np.sqrt(npsfs))

        fig, axes = plt.subplots(n, n, figsize=figsize)

        # Handle an edge case such that this function doesn't fail
        # for degenerate 1-PSF grids
        if n == 1:
            import warnings
            warnings.warn("Displaying a 1-element 'grid'; this will not be very interesting.")
            axes = np.asarray(axes)
            axes.shape = (1, 1)

        if scale == 'log':
            norm = matplotlib.colors.LogNorm()
        else:
            norm = matplotlib.colors.Normalize()

        for ix in range(n):
            for iy in range(n):
                i = ix*n+iy
                axes[n-1-iy, ix].imshow(data[i], vmax=vmax, vmin=vmin, norm=norm)
                axes[n-1-iy, ix].xaxis.set_visible(False)
                axes[n-1-iy, ix].yaxis.set_visible(False)
                axes[n-1-iy, ix].set_title("{}".format(tuple_to_int(grid.grid_xypos[i])))
                if zoom_in:
                    axes[n-1-iy,ix].use_sticky_edges = False
                    axes[n-1-iy,ix].margins(x=-0.25, y=-0.25)
        plt.suptitle("{} for {} in {} ".format(title,
                                               grid.meta['detector'][0],
                                               grid.meta['filter'][0]), fontsize=16)

    vmax = grid.data.max()
    vmin = vmax/1e4
    show_grid_helper(grid, grid.data, vmax=vmax, vmin=vmin)

    meanpsf = np.mean(grid.data, axis=0)
    diffs = grid.data - meanpsf
    vmax = np.abs(diffs).max()
    show_grid_helper(grid, diffs, vmax=vmax, vmin=-vmax, scale='linear', title='PSF differences from mean')
<|MERGE_RESOLUTION|>--- conflicted
+++ resolved
@@ -352,11 +352,7 @@
                     for ztype in ('PISTN', 'XTILT', 'YTILT'):
                         mykey = f"S{i:02d}{ztype}"
                         meta[mykey] = (psf[ext].header[mykey], psf[ext].header.comments[mykey])
-<<<<<<< HEAD
-            
-=======
-
->>>>>>> 24d6385c
+
             # copy all the jitter-related keys (the exact set of keywords varies based on jitter type)
             for k in psf[ext].header.keys():   # do the rest
                 if k.startswith('JITR'):
