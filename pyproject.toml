[build-system]
requires = ["setuptools >= 61.2",
            "setuptools_scm[toml]>=3.4.3",
            "wheel"]
build-backend = 'setuptools.build_meta'

[project]
name = "webbpsf"
description = "Creates simulated point spread functions for the James Webb Space Telescope"
authors = [{name = "Association of Universities for Research in Astronomy", email = "help@stsci.edu"}]
license = {file = "LICENSE.md"}
dynamic = ["version"]
readme = "README.rst"

requires-python = ">=3.9"
dependencies = [
    "numpy>=1.20.0",
    "scipy>=1.5.0",
    "matplotlib>=3.2.0",
    "astropy>=5.1.0",
    "photutils>=1.0.0",
    "poppy>=1.0.0",
    "pysiaf>=0.19.1",
    "soc_roman_tools>=0.1.0",
    "synphot>=1.0.0",
    "astroquery>=0.4.6",
]

[project.optional-dependencies]
test = [
    "pytest",
    "pytest-astropy",
]
docs = [
    "nbsphinx",
<<<<<<< HEAD
    "sphinx<=8",
=======
    "sphinx",
>>>>>>> be742288
    "stsci_rtd_theme",
    "sphinx-astropy",
    "sphinx-automodapi",
    "sphinx-issues",
    "tomli; python_version <\"3.11\"",
]

[project.urls]
Homepage = "http://webbpsf.readthedocs.io/"
github_project = "https://github.com/spacetelescope/webbpsf"

[tool.setuptools.packages]
find = {namespaces = false}

[tool.setuptools.package-data]
"*" = ["*.fits, *.csv"]
"webbpsf.tests" = ["data/*"]

[tool.setuptools_scm]
write_to = "webbpsf/version.py"

[tool.pytest.ini_options]
minversion = "2.2"
testpaths = [
    "webbpsf/tests",
]
norecursedirs = [
    "build",
    "docs/_build",
]

astropy_header = "true"
doctest_plus = "enabled"
text_file_format = "rst"
addopts = "-p no:warnings"


[tool.coverage.run]
source = ["webbpsf",]
omit = [
    "webbpsf/conftest*",
    "webbpsf/cython_version*",
    "webbpsf/setup_package*",
    "webbpsf/*/setup_package*",
    "webbpsf/*/*/setup_package*",
    "webbpsf/tests/*",
    "webbpsf/*/tests/*",
    "webbpsf/*/*/tests/*",
    "webbpsf/version*",
    "*/webbpsf/conftest*",
    "*/webbpsf/cython_version*",
    "*/webbpsf/setup_package*",
    "*/webbpsf/*/setup_package*",
    "*/webbpsf/*/*/setup_package*",
    "*/webbpsf/tests/*",
    "*/webbpsf/*/tests/*",
    "*/webbpsf/*/*/tests/*",
    "*/webbpsf/version*",
]

[tool.coverage.report]
exclude_lines = [
    "pragma: no cover",
    "except ImportError",
    "raise AssertionError",
    "raise NotImplementedError",
    "def main(.*):",
    "pragma: py{ignore_python_version}",
]
omit = [
    "webbpsf/conftest*",
    "webbpsf/cython_version*",
    "webbpsf/setup_package*",
    "webbpsf/*/setup_package*",
    "webbpsf/*/*/setup_package*",
    "webbpsf/tests/*",
    "webbpsf/*/tests/*",
    "webbpsf/*/*/tests/*",
    "webbpsf/version*",
    "*/webbpsf/conftest*",
    "*/webbpsf/cython_version*",
    "*/webbpsf/setup_package*",
    "*/webbpsf/*/setup_package*",
    "*/webbpsf/*/*/setup_package*",
    "*/webbpsf/tests/*",
    "*/webbpsf/*/tests/*",
    "*/webbpsf/*/*/tests/*",
    "*/webbpsf/version*",
]<|MERGE_RESOLUTION|>--- conflicted
+++ resolved
@@ -33,11 +33,7 @@
 ]
 docs = [
     "nbsphinx",
-<<<<<<< HEAD
-    "sphinx<=8",
-=======
     "sphinx",
->>>>>>> be742288
     "stsci_rtd_theme",
     "sphinx-astropy",
     "sphinx-automodapi",
